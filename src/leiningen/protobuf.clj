(ns leiningen.protobuf
  (:refer-clojure :exclude [compile])
  (:use [clojure.string :only [join]]
        [leiningen.help :only [help-for]]
        [leiningen.javac :only [javac]]
        [leiningen.core.eval :only [get-os]]
        [leiningen.core.user :only [leiningen-home]]
        [robert.hooke :only [add-hook]])
  (:require [clojure.java.io :as io]
            [fs.core :as fs]
            [fs.compression :as fs-zip]
            [conch.core :as sh])
  (:import java.util.zip.ZipFile))

<<<<<<< HEAD
(def version "2.3.0")
(def cache   (str (leiningen-home) "/cache/lein-protobuf"))
(def zipfile (format "protobuf-%s.zip" version))
(def srcdir  (format "%s/protobuf-%s" cache version))
(def protoc  (format "%s/src/protoc" srcdir))
=======
(def default-version "2.3.0")
(defn version
  [project]
  (or (:protobuf-version project) "default-version"))
(defn srcdir [project] (str "protobuf-" (version project)))
(defn zipfile [project] (format "protobuf-%s.zip" (version project)))
>>>>>>> 198818e0

(def ^{:dynamic true} *compile?* true)

(defn url [project]
  (java.net.URL.
<<<<<<< HEAD
   (format "http://protobuf.googlecode.com/files/%s" zipfile)))
=======
   (format "http://protobuf.googlecode.com/files/protobuf-%s.zip" (version project))))
>>>>>>> 198818e0

(defn target [project]
  (doto (io/file (:target-path project))
    .mkdirs))

(defn- proto-dependencies
  "look for lines starting with import in proto-file"
  [proto-file]
  (for [line (line-seq (io/reader proto-file)) :when (.startsWith line "import")]
    (second (re-matches #".*\"(.*)\".*" line))))

(defn extract-dependencies
  "extract all files proto is dependent on"
  [proto-path proto-file target]
  (let [proto-file (io/file proto-path proto-file)]
    (loop [files (vec (proto-dependencies proto-file))]
      (when-not (empty? files)
        (let [proto (peek files)
              files (pop files)]
          (if (or (.exists (io/file proto-path proto))
                  (.exists (io/file target "proto" proto)))
            (recur files)
            (let [location (str "proto/" proto)
                  proto-file (io/file target location)]
              (.mkdirs (.getParentFile proto-file))
              (io/copy (io/reader (io/resource location)) proto-file)
              (recur (into files (proto-dependencies proto-file))))))))))

(defn modtime [dir]
  (let [files (->> dir io/file file-seq rest)]
    (if (empty? files)
      0
      (apply max (map fs/mod-time files)))))

(defn proto-file? [file]
  (let [name (.getName file)]
    (and (.endsWith name ".proto")
         (not (.startsWith name ".")))))

(defn proto-files [dir]
  (for [file (rest (file-seq dir)) :when (proto-file? file)]
    (.substring (.getPath file) (inc (count (.getPath dir))))))

<<<<<<< HEAD
=======
(defn installed? [project]
  (try (.contains (sh/stream-to-string (sh/proc "protoc" "--version") :out) (version project))
       (catch java.io.IOException e)))

>>>>>>> 198818e0
(defn read-pass []
  (print "Password: ")
  (flush)
  (join (.readPassword (System/console))))

(defn fetch
  "Fetch protocol-buffer source and unzip it."
  [project]
<<<<<<< HEAD
  (let [srcdir (io/file srcdir)]
    (when-not (.exists srcdir)
      (.mkdirs srcdir)
      (let [zipped (io/file cache zipfile)]
        (println "Downloading" zipfile)
        (with-open [stream (.openStream url)]
          (io/copy stream (io/file zipped)))
        (println "Unzipping" zipfile "to" target)
        (fs-zip/unzip zipped cache)))))

(defn build-protoc
  "Compile protoc from source."
  [project]
  (let [srcdir (io/file srcdir)
        protoc (io/file protoc)]
    (when-not (.exists protoc)
      (fetch project)
      (when-not (.exists (io/file srcdir "src" "protoc"))
        (fs/chmod "+x" (io/file srcdir "configure"))
        (fs/chmod "+x" (io/file srcdir "install-sh"))
=======
  (let [target (target project)]
    (when-not (.exists (io/file target (srcdir project)))
      (let [zipped (io/file target (zipfile project))]
        (println "Downloading" (zipfile project))
        (with-open [stream (.openStream (url project))]
          (io/copy stream (io/file zipped)))
        (println "Unzipping" (zipfile project) "to" target)
        (fs/unzip zipped target)))))

(defn uninstall
  "Remove protoc if it is installed."
  [project]
  (when (installed? project)
    (let [password (read-pass)
          proc (sh/proc "sudo" "-S" "make" "uninstall"
                        :dir (io/file (target project) (srcdir project)))]
      (sh/feed-from-string proc (str password "\n"))
      (sh/stream-to-out proc :out))))

(defn install
  "Compile and install protoc to /usr/local."
  [project]
  (when-not (installed? project)
    (fetch project)
    (let [source (io/file (target project) (srcdir project))]
      (when-not (.exists (io/file source "src" "protoc"))
        (fs/chmod "+x" (io/file source "configure"))
        (fs/chmod "+x" (io/file source "install-sh"))
>>>>>>> 198818e0
        (println "Configuring protoc")
        (sh/stream-to-out (sh/proc "./configure" :dir srcdir) :out)
        (println "Running 'make'")
        (sh/stream-to-out (sh/proc "make" :dir srcdir) :out)))))

(defn compile-protobuf
  "Create .java and .class files from the provided .proto files."
  ([project protos]
     (compile-protobuf project protos (io/file (target project) "protosrc")))
  ([project protos dest]
     (let [target (target project)
           dest (.getAbsoluteFile dest)
           dest-path (.getPath dest)
           proto-path (.getAbsoluteFile (io/file (or (:proto-path project) "proto")))]
       (when (or (> (modtime proto-path) (modtime dest))
                 (> (modtime proto-path) (modtime (str target "/classes"))))
         (.mkdirs dest)
         (.mkdirs proto-path)
         (doseq [proto protos]
           (extract-dependencies proto-path proto target)
           (let [args [protoc proto (str "--java_out=" dest-path) "-I."
                       (str "-I" (.getAbsoluteFile (io/file target "proto")))
                       (str "-I" proto-path)]]
             (println " > " (join " " args))
             (let [protoc-result (apply sh/proc (concat args [:dir proto-path]))]
               (if (not (= (sh/exit-code protoc-result) 0))
                 (println "ERROR: " (sh/stream-to-string protoc-result :err))))))
         (binding [*compile?* false]
           (javac (assoc project :java-source-paths [dest-path])))))))

(defn compile-google-protobuf
  "Compile com.google.protobuf.*"
  [project]
  (let [proto-files (io/file (get project :proto-path "proto") "google/protobuf")
        target (target project)
        descriptor (io/file proto-files "descriptor.proto")
        out (io/file srcdir "java/src/main/java")]
    (when-not (and (.exists descriptor)
                   (.exists (io/file out "com/google/protobuf/DescriptorProtos.java")))
      (fetch project)
      (.mkdirs proto-files)
      (io/copy (io/file srcdir "src/google/protobuf/descriptor.proto")
               descriptor)
<<<<<<< HEAD
      (compile-protobuf project
                        ["google/protobuf/descriptor.proto"]
                        out))))
=======
      (protoc project
              ["google/protobuf/descriptor.proto"]
              (io/file target (srcdir project) "java/src/main/java")))))
>>>>>>> 198818e0

(defn compile
  "Compile protocol buffer files located in proto dir."
  ([project]
     (apply compile project (proto-files (io/file (or (:proto-path project) "proto")))))
  ([project & files]
     (build-protoc project)
     (when (and (= "protobuf" (:name project)))
       (compile-google-protobuf project))
     (compile-protobuf project files)))

(add-hook #'javac
          (fn [f & args]
            (when *compile?*
              (compile (first args)))
            (apply f args)))

(defn protobuf
  "Task for compiling protobuf libraries."
  [project & args]
  (apply compile project args))<|MERGE_RESOLUTION|>--- conflicted
+++ resolved
@@ -9,60 +9,58 @@
   (:require [clojure.java.io :as io]
             [fs.core :as fs]
             [fs.compression :as fs-zip]
-            [conch.core :as sh])
-  (:import java.util.zip.ZipFile))
+            [conch.core :as sh]))
 
-<<<<<<< HEAD
-(def version "2.3.0")
-(def cache   (str (leiningen-home) "/cache/lein-protobuf"))
-(def zipfile (format "protobuf-%s.zip" version))
-(def srcdir  (format "%s/protobuf-%s" cache version))
-(def protoc  (format "%s/src/protoc" srcdir))
-=======
+(def cache (io/file (leiningen-home) "cache" "lein-protobuf"))
 (def default-version "2.3.0")
-(defn version
-  [project]
-  (or (:protobuf-version project) "default-version"))
-(defn srcdir [project] (str "protobuf-" (version project)))
-(defn zipfile [project] (format "protobuf-%s.zip" (version project)))
->>>>>>> 198818e0
+
+(defn version [project]
+  (or (:protobuf-version project) default-version))
+
+(defn zipfile [project]
+  (io/file cache (format "protobuf-%s.zip" (version project))))
+
+(defn srcdir [project]
+  (io/file cache (str "protobuf-" (version project))))
+
+(defn protoc [project]
+  (io/file (srcdir project) "src" "protoc"))
+
+(defn url [project]
+  (java.net.URL.
+   (format "http://protobuf.googlecode.com/files/protobuf-%s.zip" (version project))))
+
+(defn proto-path [project]
+  (io/file (get project :proto-path "resources/proto")))
 
 (def ^{:dynamic true} *compile?* true)
 
-(defn url [project]
-  (java.net.URL.
-<<<<<<< HEAD
-   (format "http://protobuf.googlecode.com/files/%s" zipfile)))
-=======
-   (format "http://protobuf.googlecode.com/files/protobuf-%s.zip" (version project))))
->>>>>>> 198818e0
+
 
 (defn target [project]
   (doto (io/file (:target-path project))
     .mkdirs))
 
 (defn- proto-dependencies
-  "look for lines starting with import in proto-file"
+  "Look for lines starting with import in proto-file."
   [proto-file]
-  (for [line (line-seq (io/reader proto-file)) :when (.startsWith line "import")]
-    (second (re-matches #".*\"(.*)\".*" line))))
+  (when (.exists proto-file)
+    (for [line (line-seq (io/reader proto-file)) :when (.startsWith line "import")]
+      (second (re-matches #".*\"(.*)\".*" line)))))
 
 (defn extract-dependencies
-  "extract all files proto is dependent on"
-  [proto-path proto-file target]
-  (let [proto-file (io/file proto-path proto-file)]
-    (loop [files (vec (proto-dependencies proto-file))]
-      (when-not (empty? files)
-        (let [proto (peek files)
-              files (pop files)]
-          (if (or (.exists (io/file proto-path proto))
-                  (.exists (io/file target "proto" proto)))
-            (recur files)
-            (let [location (str "proto/" proto)
-                  proto-file (io/file target location)]
-              (.mkdirs (.getParentFile proto-file))
-              (io/copy (io/reader (io/resource location)) proto-file)
-              (recur (into files (proto-dependencies proto-file))))))))))
+  "Extract all files proto is dependent on into dest."
+  [proto-path proto dest]
+  (loop [deps (proto-dependencies (io/file proto-path proto))]
+    (when-let [[dep & deps] (seq deps)]
+      (let [proto-file (io/file dest dep)]
+        (if (or (.exists (io/file proto-path dep))
+                (.exists proto-file))
+          (recur deps)
+          (do (.mkdirs (.getParentFile proto-file))
+              (io/copy (io/reader (io/resource "proto" proto))
+                       proto-file)
+              (recur (concat deps (proto-dependencies proto-file)))))))))
 
 (defn modtime [dir]
   (let [files (->> dir io/file file-seq rest)]
@@ -79,129 +77,77 @@
   (for [file (rest (file-seq dir)) :when (proto-file? file)]
     (.substring (.getPath file) (inc (count (.getPath dir))))))
 
-<<<<<<< HEAD
-=======
-(defn installed? [project]
-  (try (.contains (sh/stream-to-string (sh/proc "protoc" "--version") :out) (version project))
-       (catch java.io.IOException e)))
-
->>>>>>> 198818e0
-(defn read-pass []
-  (print "Password: ")
-  (flush)
-  (join (.readPassword (System/console))))
-
 (defn fetch
   "Fetch protocol-buffer source and unzip it."
   [project]
-<<<<<<< HEAD
-  (let [srcdir (io/file srcdir)]
+  (let [zipfile (zipfile project)
+        srcdir  (srcdir project)]
+    (when-not (.exists zipfile)
+      (.mkdirs cache)
+      (println (format "Downloading %s to %s" (.getName zipfile) zipfile))
+      (with-open [stream (.openStream (url project))]
+        (io/copy stream zipfile)))
     (when-not (.exists srcdir)
-      (.mkdirs srcdir)
-      (let [zipped (io/file cache zipfile)]
-        (println "Downloading" zipfile)
-        (with-open [stream (.openStream url)]
-          (io/copy stream (io/file zipped)))
-        (println "Unzipping" zipfile "to" target)
-        (fs-zip/unzip zipped cache)))))
+      (println (format "Unzipping %s to %s" zipfile srcdir))
+      (fs-zip/unzip zipfile cache))))
 
 (defn build-protoc
   "Compile protoc from source."
   [project]
-  (let [srcdir (io/file srcdir)
-        protoc (io/file protoc)]
+  (let [srcdir (srcdir project)
+        protoc (protoc project)]
     (when-not (.exists protoc)
       (fetch project)
-      (when-not (.exists (io/file srcdir "src" "protoc"))
-        (fs/chmod "+x" (io/file srcdir "configure"))
-        (fs/chmod "+x" (io/file srcdir "install-sh"))
-=======
-  (let [target (target project)]
-    (when-not (.exists (io/file target (srcdir project)))
-      (let [zipped (io/file target (zipfile project))]
-        (println "Downloading" (zipfile project))
-        (with-open [stream (.openStream (url project))]
-          (io/copy stream (io/file zipped)))
-        (println "Unzipping" (zipfile project) "to" target)
-        (fs/unzip zipped target)))))
-
-(defn uninstall
-  "Remove protoc if it is installed."
-  [project]
-  (when (installed? project)
-    (let [password (read-pass)
-          proc (sh/proc "sudo" "-S" "make" "uninstall"
-                        :dir (io/file (target project) (srcdir project)))]
-      (sh/feed-from-string proc (str password "\n"))
-      (sh/stream-to-out proc :out))))
-
-(defn install
-  "Compile and install protoc to /usr/local."
-  [project]
-  (when-not (installed? project)
-    (fetch project)
-    (let [source (io/file (target project) (srcdir project))]
-      (when-not (.exists (io/file source "src" "protoc"))
-        (fs/chmod "+x" (io/file source "configure"))
-        (fs/chmod "+x" (io/file source "install-sh"))
->>>>>>> 198818e0
-        (println "Configuring protoc")
-        (sh/stream-to-out (sh/proc "./configure" :dir srcdir) :out)
-        (println "Running 'make'")
-        (sh/stream-to-out (sh/proc "make" :dir srcdir) :out)))))
+      (fs/chmod "+x" (io/file srcdir "configure"))
+      (fs/chmod "+x" (io/file srcdir "install-sh"))
+      (println "Configuring protoc")
+      (sh/stream-to-out (sh/proc "./configure" :dir srcdir) :out)
+      (println "Running 'make'")
+      (sh/stream-to-out (sh/proc "make" :dir srcdir) :out))))
 
 (defn compile-protobuf
   "Create .java and .class files from the provided .proto files."
   ([project protos]
      (compile-protobuf project protos (io/file (target project) "protosrc")))
   ([project protos dest]
-     (let [target (target project)
-           dest (.getAbsoluteFile dest)
-           dest-path (.getPath dest)
-           proto-path (.getAbsoluteFile (io/file (or (:proto-path project) "proto")))]
+     (let [target     (target project)
+           class-dest (io/file target "classes")
+           proto-dest (io/file target "proto")
+           proto-path (proto-path project)]
        (when (or (> (modtime proto-path) (modtime dest))
-                 (> (modtime proto-path) (modtime (str target "/classes"))))
+                 (> (modtime proto-path) (modtime class-dest)))
          (.mkdirs dest)
-         (.mkdirs proto-path)
          (doseq [proto protos]
-           (extract-dependencies proto-path proto target)
-           (let [args [protoc proto (str "--java_out=" dest-path) "-I."
-                       (str "-I" (.getAbsoluteFile (io/file target "proto")))
-                       (str "-I" proto-path)]]
+           (extract-dependencies proto-path proto proto-dest)
+           (let [args (into [(.getPath (protoc project)) proto
+                             (str "--java_out=" (.getAbsoluteFile dest)) "-I."]
+                            (map #(str "-I" (.getAbsoluteFile %))
+                                 [proto-dest proto-path]))]
              (println " > " (join " " args))
-             (let [protoc-result (apply sh/proc (concat args [:dir proto-path]))]
-               (if (not (= (sh/exit-code protoc-result) 0))
-                 (println "ERROR: " (sh/stream-to-string protoc-result :err))))))
+             (let [result (apply sh/proc (concat args [:dir proto-path]))]
+               (when-not (= (sh/exit-code result) 0)
+                 (println "ERROR: " (sh/stream-to-string result :err))))))
          (binding [*compile?* false]
-           (javac (assoc project :java-source-paths [dest-path])))))))
+           (javac (assoc project :java-source-paths [(.getPath dest)])))))))
 
 (defn compile-google-protobuf
   "Compile com.google.protobuf.*"
   [project]
-  (let [proto-files (io/file (get project :proto-path "proto") "google/protobuf")
-        target (target project)
-        descriptor (io/file proto-files "descriptor.proto")
-        out (io/file srcdir "java/src/main/java")]
-    (when-not (and (.exists descriptor)
-                   (.exists (io/file out "com/google/protobuf/DescriptorProtos.java")))
-      (fetch project)
-      (.mkdirs proto-files)
+  (fetch project)
+  (let [descriptor (io/file (proto-path project) "google" "protobuf" "descriptor.proto")
+        srcdir     (srcdir project)]
+    (when-not (.exists descriptor)
+      (.mkdirs (.getParentFile descriptor))
       (io/copy (io/file srcdir "src/google/protobuf/descriptor.proto")
-               descriptor)
-<<<<<<< HEAD
-      (compile-protobuf project
-                        ["google/protobuf/descriptor.proto"]
-                        out))))
-=======
-      (protoc project
-              ["google/protobuf/descriptor.proto"]
-              (io/file target (srcdir project) "java/src/main/java")))))
->>>>>>> 198818e0
+               descriptor))
+    (compile-protobuf project
+                      ["google/protobuf/descriptor.proto"]
+                      (io/file srcdir "java" "src" "main" "java"))))
 
 (defn compile
   "Compile protocol buffer files located in proto dir."
   ([project]
-     (apply compile project (proto-files (io/file (or (:proto-path project) "proto")))))
+     (apply compile project (proto-files (proto-path project))))
   ([project & files]
      (build-protoc project)
      (when (and (= "protobuf" (:name project)))
